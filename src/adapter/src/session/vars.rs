// Copyright Materialize, Inc. and contributors. All rights reserved.
//
// Use of this software is governed by the Business Source License
// included in the LICENSE file.
//
// As of the Change Date specified in that file, in accordance with
// the Business Source License, use of this software will be governed
// by the Apache License, Version 2.0.

use std::borrow::Borrow;
use std::fmt;
use std::time::Duration;

use const_format::concatcp;
use itertools::Itertools;
use once_cell::sync::Lazy;
use serde::Serialize;
use uncased::UncasedStr;

use mz_build_info::BuildInfo;
use mz_ore::cast;
use mz_persist_client::cfg::PersistConfig;
use mz_sql::ast::Ident;
use mz_sql::DEFAULT_SCHEMA;
use mz_sql_parser::ast::TransactionIsolationLevel;

use crate::catalog::SYSTEM_USER;
use crate::error::AdapterError;
use crate::session::{EndTransactionAction, User};

// We pretend to be Postgres v9.5.0, which is also what CockroachDB pretends to
// be. Too new and some clients will emit a "server too new" warning. Too old
// and some clients will fall back to legacy code paths. v9.5.0 empirically
// seems to be a good compromise.

/// The major version of PostgreSQL that Materialize claims to be.
pub const SERVER_MAJOR_VERSION: u8 = 9;

/// The minor version of PostgreSQL that Materialize claims to be.
pub const SERVER_MINOR_VERSION: u8 = 5;

/// The patch version of PostgreSQL that Materialize claims to be.
pub const SERVER_PATCH_VERSION: u8 = 0;

/// The name of the default database that Materialize uses.
pub const DEFAULT_DATABASE_NAME: &str = "materialize";

const APPLICATION_NAME: ServerVar<str> = ServerVar {
    name: UncasedStr::new("application_name"),
    value: "",
    description: "Sets the application name to be reported in statistics and logs (PostgreSQL).",
    internal: false,
    safe: true,
};

const CLIENT_ENCODING: ServerVar<str> = ServerVar {
    name: UncasedStr::new("client_encoding"),
    value: "UTF8",
    description: "Sets the client's character set encoding (PostgreSQL).",
    internal: false,
    safe: true,
};

const CLIENT_MIN_MESSAGES: ServerVar<ClientSeverity> = ServerVar {
    name: UncasedStr::new("client_min_messages"),
    value: &ClientSeverity::Notice,
    description: "Sets the message levels that are sent to the client (PostgreSQL).",
    internal: false,
    safe: true,
};
pub const CLUSTER_VAR_NAME: &UncasedStr = UncasedStr::new("cluster");

const CLUSTER: ServerVar<str> = ServerVar {
    name: CLUSTER_VAR_NAME,
    value: "default",
    description: "Sets the current cluster (Materialize).",
    internal: false,
    safe: true,
};

const CLUSTER_REPLICA: ServerVar<Option<String>> = ServerVar {
    name: UncasedStr::new("cluster_replica"),
    value: &None,
    description: "Sets a target cluster replica for SELECT queries (Materialize).",
    internal: false,
    safe: true,
};

pub const DATABASE_VAR_NAME: &UncasedStr = UncasedStr::new("database");

const DATABASE: ServerVar<str> = ServerVar {
    name: DATABASE_VAR_NAME,
    value: DEFAULT_DATABASE_NAME,
    description: "Sets the current database (CockroachDB).",
    internal: false,
    safe: true,
};

static DEFAULT_DATE_STYLE: Lazy<Vec<String>> = Lazy::new(|| vec!["ISO".into(), "MDY".into()]);
static DATE_STYLE: Lazy<ServerVar<Vec<String>>> = Lazy::new(|| ServerVar {
    // DateStyle has nonstandard capitalization for historical reasons.
    name: UncasedStr::new("DateStyle"),
    value: &*DEFAULT_DATE_STYLE,
    description: "Sets the display format for date and time values (PostgreSQL).",
    internal: false,
    safe: true,
});

const EXTRA_FLOAT_DIGITS: ServerVar<i32> = ServerVar {
    name: UncasedStr::new("extra_float_digits"),
    value: &3,
    description: "Adjusts the number of digits displayed for floating-point values (PostgreSQL).",
    internal: false,
    safe: true,
};

const FAILPOINTS: ServerVar<str> = ServerVar {
    name: UncasedStr::new("failpoints"),
    value: "",
    description: "Allows failpoints to be dynamically activated.",
    internal: false,
    safe: true,
};

const INTEGER_DATETIMES: ServerVar<bool> = ServerVar {
    name: UncasedStr::new("integer_datetimes"),
    value: &true,
    description: "Reports whether the server uses 64-bit-integer dates and times (PostgreSQL).",
    internal: false,
    safe: true,
};

const INTERVAL_STYLE: ServerVar<str> = ServerVar {
    // IntervalStyle has nonstandard capitalization for historical reasons.
    name: UncasedStr::new("IntervalStyle"),
    value: "postgres",
    description: "Sets the display format for interval values (PostgreSQL).",
    internal: false,
    safe: true,
};

const MZ_VERSION_NAME: &UncasedStr = UncasedStr::new("mz_version");

static DEFAULT_SEARCH_PATH: Lazy<Vec<Ident>> = Lazy::new(|| vec![Ident::new(DEFAULT_SCHEMA)]);
static SEARCH_PATH: Lazy<ServerVar<Vec<Ident>>> = Lazy::new(|| ServerVar {
    name: UncasedStr::new("search_path"),
    value: &*DEFAULT_SEARCH_PATH,
    description:
        "Sets the schema search order for names that are not schema-qualified (PostgreSQL).",
    internal: false,
    safe: true,
});

const STATEMENT_TIMEOUT: ServerVar<Duration> = ServerVar {
    name: UncasedStr::new("statement_timeout"),
    value: &Duration::from_secs(10),
    description:
        "Sets the maximum allowed duration of INSERT...SELECT, UPDATE, and DELETE operations.",
    internal: false,
    safe: true,
};

const IDLE_IN_TRANSACTION_SESSION_TIMEOUT: ServerVar<Duration> = ServerVar {
    name: UncasedStr::new("idle_in_transaction_session_timeout"),
    value: &Duration::from_secs(60 * 2),
    description:
        "Sets the maximum allowed duration that a session can sit idle in a transaction before \
         being terminated. A value of zero disables the timeout (PostgreSQL).",
    internal: false,
    safe: true,
};

const SERVER_VERSION: ServerVar<str> = ServerVar {
    name: UncasedStr::new("server_version"),
    value: concatcp!(
        SERVER_MAJOR_VERSION,
        ".",
        SERVER_MINOR_VERSION,
        ".",
        SERVER_PATCH_VERSION
    ),
    description: "Shows the server version (PostgreSQL).",
    internal: false,
    safe: true,
};

const SERVER_VERSION_NUM: ServerVar<i32> = ServerVar {
    name: UncasedStr::new("server_version_num"),
    value: &((cast::u8_to_i32(SERVER_MAJOR_VERSION) * 10_000)
        + (cast::u8_to_i32(SERVER_MINOR_VERSION) * 100)
        + cast::u8_to_i32(SERVER_PATCH_VERSION)),
    description: "Shows the server version as an integer (PostgreSQL).",
    internal: false,
    safe: true,
};

const SQL_SAFE_UPDATES: ServerVar<bool> = ServerVar {
    name: UncasedStr::new("sql_safe_updates"),
    value: &false,
    description: "Prohibits SQL statements that may be overly destructive (CockroachDB).",
    internal: false,
    safe: true,
};

const STANDARD_CONFORMING_STRINGS: ServerVar<bool> = ServerVar {
    name: UncasedStr::new("standard_conforming_strings"),
    value: &true,
    description: "Causes '...' strings to treat backslashes literally (PostgreSQL).",
    internal: false,
    safe: true,
};

const TIMEZONE: ServerVar<TimeZone> = ServerVar {
    // TimeZone has nonstandard capitalization for historical reasons.
    name: UncasedStr::new("TimeZone"),
    value: &TimeZone::UTC,
    description: "Sets the time zone for displaying and interpreting time stamps (PostgreSQL).",
    internal: false,
    safe: true,
};

pub const TRANSACTION_ISOLATION_VAR_NAME: &UncasedStr = UncasedStr::new("transaction_isolation");
const TRANSACTION_ISOLATION: ServerVar<IsolationLevel> = ServerVar {
    name: TRANSACTION_ISOLATION_VAR_NAME,
    value: &IsolationLevel::StrictSerializable,
    description: "Sets the current transaction's isolation level (PostgreSQL).",
    internal: false,
    safe: true,
};

const MAX_AWS_PRIVATELINK_CONNECTIONS: ServerVar<u32> = ServerVar {
    name: UncasedStr::new("max_aws_privatelink_connections"),
    value: &0,
    description: "The maximum number of AWS PrivateLink connections in the region, across all schemas (Materialize).",
    internal: false,
    safe: true,
};

const MAX_TABLES: ServerVar<u32> = ServerVar {
    name: UncasedStr::new("max_tables"),
    value: &25,
    description: "The maximum number of tables in the region, across all schemas (Materialize).",
    internal: false,
    safe: true,
};

const MAX_SOURCES: ServerVar<u32> = ServerVar {
    name: UncasedStr::new("max_sources"),
    value: &25,
    description: "The maximum number of sources in the region, across all schemas (Materialize).",
    internal: false,
    safe: true,
};

const MAX_SINKS: ServerVar<u32> = ServerVar {
    name: UncasedStr::new("max_sinks"),
    value: &25,
    description: "The maximum number of sinks in the region, across all schemas (Materialize).",
    internal: false,
    safe: true,
};

const MAX_MATERIALIZED_VIEWS: ServerVar<u32> = ServerVar {
    name: UncasedStr::new("max_materialized_views"),
    value: &100,
    description:
        "The maximum number of materialized views in the region, across all schemas (Materialize).",
    internal: false,
    safe: true,
};

const MAX_CLUSTERS: ServerVar<u32> = ServerVar {
    name: UncasedStr::new("max_clusters"),
    value: &10,
    description: "The maximum number of clusters in the region (Materialize).",
    internal: false,
    safe: true,
};

const MAX_REPLICAS_PER_CLUSTER: ServerVar<u32> = ServerVar {
    name: UncasedStr::new("max_replicas_per_cluster"),
    value: &5,
    description: "The maximum number of replicas of a single cluster (Materialize).",
    internal: false,
    safe: true,
};

const MAX_DATABASES: ServerVar<u32> = ServerVar {
    name: UncasedStr::new("max_databases"),
    value: &1000,
    description: "The maximum number of databases in the region (Materialize).",
    internal: false,
    safe: true,
};

const MAX_SCHEMAS_PER_DATABASE: ServerVar<u32> = ServerVar {
    name: UncasedStr::new("max_schemas_per_database"),
    value: &1000,
    description: "The maximum number of schemas in a database (Materialize).",
    internal: false,
    safe: true,
};

const MAX_OBJECTS_PER_SCHEMA: ServerVar<u32> = ServerVar {
    name: UncasedStr::new("max_objects_per_schema"),
    value: &1000,
    description: "The maximum number of objects in a schema (Materialize).",
    internal: false,
    safe: true,
};

const MAX_SECRETS: ServerVar<u32> = ServerVar {
    name: UncasedStr::new("max_secrets"),
    value: &100,
    description: "The maximum number of secrets in the region, across all schemas (Materialize).",
    internal: false,
    safe: true,
};

const MAX_ROLES: ServerVar<u32> = ServerVar {
    name: UncasedStr::new("max_roles"),
    value: &1000,
    description: "The maximum number of roles in the region (Materialize).",
    internal: false,
    safe: true,
};

// Cloud environmentd is configured with 4 GiB of RAM, so 1 GiB is a good heuristic for a single
// query.
// TODO(jkosh44) Eventually we want to be able to return arbitrary sized results.
pub const MAX_RESULT_SIZE: ServerVar<u32> = ServerVar {
    name: UncasedStr::new("max_result_size"),
    // 1 GiB
    value: &1_073_741_824,
    description: "The maximum size in bytes for a single query's result (Materialize).",
    internal: false,
    safe: true,
};

/// The logical compaction window for builtin tables and sources that have the
/// `retained_metrics_relation` flag set.
///
/// The existence of this variable is a bit of a hack until we have a fully
/// general solution for controlling retention windows.
pub const METRICS_RETENTION: ServerVar<Duration> = ServerVar {
    name: UncasedStr::new("metrics_retention"),
    // 30 days
    value: &Duration::from_secs(30 * 24 * 60 * 60),
    description: "The time to retain cluster utilization metrics (Materialize).",
    internal: true,
    safe: true,
};

static DEFAULT_ALLOWED_CLUSTER_REPLICA_SIZES: Lazy<Vec<Ident>> = Lazy::new(Vec::new);
static ALLOWED_CLUSTER_REPLICA_SIZES: Lazy<ServerVar<Vec<Ident>>> = Lazy::new(|| ServerVar {
    name: UncasedStr::new("allowed_cluster_replica_sizes"),
    value: &DEFAULT_ALLOWED_CLUSTER_REPLICA_SIZES,
    description: "The allowed sizes when creating a new cluster replica (Materialize).",
    internal: false,
    safe: true,
});

/// Controls [`mz_persist_client::cfg::DynamicConfig::blob_target_size`].
const PERSIST_BLOB_TARGET_SIZE: ServerVar<usize> = ServerVar {
    name: UncasedStr::new("persist_blob_target_size"),
    value: &PersistConfig::DEFAULT_BLOB_TARGET_SIZE,
    description: "A target maximum size of persist blob payloads in bytes (Materialize).",
    internal: true,
    safe: true,
};

/// Controls [`mz_persist_client::cfg::DynamicConfig::compaction_minimum_timeout`].
const PERSIST_COMPACTION_MINIMUM_TIMEOUT: ServerVar<Duration> = ServerVar {
    name: UncasedStr::new("persist_compaction_minimum_timeout"),
    value: &PersistConfig::DEFAULT_COMPACTION_MINIMUM_TIMEOUT,
    description: "The minimum amount of time to allow a persist compaction request to run before \
                  timing it out (Materialize).",
    internal: true,
    safe: true,
};

<<<<<<< HEAD
/// Controls [`mz_persist_client::cfg::PersistConfig::sink_minimum_batch_updates`].
const PERSIST_SINK_MINIMUM_BATCH_UPDATES: ServerVar<usize> = ServerVar {
    name: UncasedStr::new("persist_sink_minimum_batch_updates"),
    value: &PersistConfig::DEFAULT_SINK_MINIMUM_BATCH_UPDATES,
    description: "In the compute persist sink, workers with less than the minimum number of updates \
                  will flush their records to single downstream worker to be batched up there... in \
                  the hopes of grouping our updates into fewer, larger batches.",
=======
/// Controls the connection timeout to Cockroach.
///
/// Used by persist as [`mz_persist_client::cfg::DynamicConfig::consensus_connect_timeout`].
const CRDB_CONNECT_TIMEOUT: ServerVar<Duration> = ServerVar {
    name: UncasedStr::new("crdb_connect_timeout"),
    value: &PersistConfig::DEFAULT_CRDB_CONNECT_TIMEOUT,
    description: "The time to connect to CockroachDB before timing out and retrying.",
    internal: true,
    safe: true,
};

/// The maximum number of in-flight bytes emitted by persist_sources feeding dataflows.
const DATAFLOW_MAX_INFLIGHT_BYTES: ServerVar<usize> = ServerVar {
    name: UncasedStr::new("dataflow_max_inflight_bytes"),
    value: &usize::MAX,
    description: "The maximum number of in-flight bytes emitted by persist_sources feeding \
                  dataflows (Materialize).",
>>>>>>> d238cb46
    internal: true,
    safe: true,
};

/// Boolean flag indicating that the remote configuration was synchronized at
/// least once with the persistent [SessionVars].
pub static CONFIG_HAS_SYNCED_ONCE: ServerVar<bool> = ServerVar {
    name: UncasedStr::new("config_has_synced_once"),
    value: &false,
    description: "Boolean flag indicating that the remote configuration was synchronized at least once (Materialize).",
    internal: true,
    safe: true,
};

/// Feature flag indicating whether real time recency is enabled.
static REAL_TIME_RECENCY: ServerVar<bool> = ServerVar {
    name: UncasedStr::new("real_time_recency"),
    value: &false,
    description: "Feature flag indicating whether real time recency is enabled (Materialize).",
    internal: true,
    safe: false,
};

static EMIT_TIMESTAMP_NOTICE: ServerVar<bool> = ServerVar {
    name: UncasedStr::new("emit_timestamp_notice"),
    value: &false,
    description:
        "Boolean flag indicating whether to send a NOTICE specifying query timestamps (Materialize).",
    internal: false,
    safe: true,
};

static EMIT_TRACE_ID_NOTICE: ServerVar<bool> = ServerVar {
    name: UncasedStr::new("emit_trace_id_notice"),
    value: &false,
    description:
        "Boolean flag indicating whether to send a NOTICE specifying the trace id when available (Materialize).",
    internal: false,
    safe: true,
};

static MOCK_AUDIT_EVENT_TIMESTAMP: ServerVar<Option<mz_repr::Timestamp>> = ServerVar {
    name: UncasedStr::new("mock_audit_event_timestamp"),
    value: &None,
    description: "Mocked timestamp to use for audit events for testing purposes",
    internal: true,
    safe: false,
};

const IS_SUPERUSER: ServerVar<bool> = ServerVar {
    name: UncasedStr::new("is_superuser"),
    value: &false,
    description: "Indicates whether the current session is a super user (PostgreSQL).",
    internal: false,
    safe: true,
};

/// Represents the input to a variable.
///
/// Each variable has different rules for how it handles each style of input.
/// This type allows us to defer interpretation of the input until the
/// variable-specific interpretation can be applied.
#[derive(Debug, Clone, Copy)]
pub enum VarInput<'a> {
    /// The input has been flattened into a single string.
    Flat(&'a str),
    /// The input comes from a SQL `SET` statement and is jumbled across
    /// multiple components.
    SqlSet(&'a [String]),
}

impl<'a> VarInput<'a> {
    /// Converts the variable input to an owned vector of strings.
    fn to_vec(&self) -> Vec<String> {
        match self {
            VarInput::Flat(v) => vec![v.to_string()],
            VarInput::SqlSet(values) => values.into_iter().map(|v| v.to_string()).collect(),
        }
    }
}

/// An owned version of [`VarInput`].
#[derive(Debug, Clone)]
pub enum OwnedVarInput {
    /// See [`VarInput::Flat`].
    Flat(String),
    /// See [`VarInput::SqlSet`].
    SqlSet(Vec<String>),
}

impl OwnedVarInput {
    /// Converts this owned variable input as a [`VarInput`].
    pub fn borrow(&self) -> VarInput {
        match self {
            OwnedVarInput::Flat(v) => VarInput::Flat(v),
            OwnedVarInput::SqlSet(v) => VarInput::SqlSet(v),
        }
    }
}

/// Session variables.
///
/// Materialize roughly follows the PostgreSQL configuration model, which works
/// as follows. There is a global set of named configuration parameters, like
/// `DateStyle` and `client_encoding`. These parameters can be set in several
/// places: in an on-disk configuration file (in Postgres, named
/// postgresql.conf), in command line arguments when the server is started, or
/// at runtime via the `ALTER SYSTEM` or `SET` statements. Parameters that are
/// set in a session take precedence over database defaults, which in turn take
/// precedence over command line arguments, which in turn take precedence over
/// settings in the on-disk configuration. Note that changing the value of
/// parameters obeys transaction semantics: if a transaction fails to commit,
/// any parameters that were changed in that transaction (i.e., via `SET`)
/// will be rolled back to their previous value.
///
/// The Materialize configuration hierarchy at the moment is much simpler.
/// Global defaults are hardcoded into the binary, and a select few parameters
/// can be overridden per session. A select few parameters can be overridden on
/// disk.
///
/// The set of variables that can be overridden per session and the set of
/// variables that can be overridden on disk are currently disjoint. The
/// infrastructure has been designed with an eye towards merging these two sets
/// and supporting additional layers to the hierarchy, however, should the need arise.
///
/// The configuration parameters that exist are driven by compatibility with
/// PostgreSQL drivers that expect them, not because they are particularly
/// important.
#[derive(Debug)]
pub struct SessionVars {
    application_name: SessionVar<str>,
    build_info: &'static BuildInfo,
    client_encoding: ServerVar<str>,
    client_min_messages: SessionVar<ClientSeverity>,
    cluster: SessionVar<str>,
    cluster_replica: SessionVar<Option<String>>,
    database: SessionVar<str>,
    date_style: &'static ServerVar<Vec<String>>,
    extra_float_digits: SessionVar<i32>,
    failpoints: ServerVar<str>,
    integer_datetimes: ServerVar<bool>,
    interval_style: ServerVar<str>,
    search_path: SessionVar<Vec<Ident>>,
    server_version: ServerVar<str>,
    server_version_num: ServerVar<i32>,
    sql_safe_updates: SessionVar<bool>,
    standard_conforming_strings: ServerVar<bool>,
    statement_timeout: SessionVar<Duration>,
    idle_in_transaction_session_timeout: SessionVar<Duration>,
    timezone: SessionVar<TimeZone>,
    transaction_isolation: SessionVar<IsolationLevel>,
    real_time_recency: SessionVar<bool>,
    emit_timestamp_notice: SessionVar<bool>,
    emit_trace_id_notice: SessionVar<bool>,
    is_superuser: SessionVar<bool>,
}

impl SessionVars {
    /// Creates a new [`SessionVars`].
    pub fn new(build_info: &'static BuildInfo) -> SessionVars {
        SessionVars {
            application_name: SessionVar::new(&APPLICATION_NAME),
            build_info,
            client_encoding: CLIENT_ENCODING,
            client_min_messages: SessionVar::new(&CLIENT_MIN_MESSAGES),
            cluster: SessionVar::new(&CLUSTER),
            cluster_replica: SessionVar::new(&CLUSTER_REPLICA),
            database: SessionVar::new(&DATABASE),
            date_style: &DATE_STYLE,
            extra_float_digits: SessionVar::new(&EXTRA_FLOAT_DIGITS),
            failpoints: FAILPOINTS,
            integer_datetimes: INTEGER_DATETIMES,
            interval_style: INTERVAL_STYLE,
            search_path: SessionVar::new(&SEARCH_PATH),
            server_version: SERVER_VERSION,
            server_version_num: SERVER_VERSION_NUM,
            sql_safe_updates: SessionVar::new(&SQL_SAFE_UPDATES),
            standard_conforming_strings: STANDARD_CONFORMING_STRINGS,
            statement_timeout: SessionVar::new(&STATEMENT_TIMEOUT),
            idle_in_transaction_session_timeout: SessionVar::new(
                &IDLE_IN_TRANSACTION_SESSION_TIMEOUT,
            ),
            timezone: SessionVar::new(&TIMEZONE),
            transaction_isolation: SessionVar::new(&TRANSACTION_ISOLATION),
            real_time_recency: SessionVar::new(&REAL_TIME_RECENCY),
            emit_timestamp_notice: SessionVar::new(&EMIT_TIMESTAMP_NOTICE),
            emit_trace_id_notice: SessionVar::new(&EMIT_TRACE_ID_NOTICE),
            is_superuser: SessionVar::new(&IS_SUPERUSER),
        }
    }

    /// Returns an iterator over the configuration parameters and their current
    /// values for this session.
    pub fn iter(&self) -> impl Iterator<Item = &dyn Var> {
        let vars: [&dyn Var; 25] = [
            &self.application_name,
            self.build_info,
            &self.client_encoding,
            &self.client_min_messages,
            &self.cluster,
            &self.cluster_replica,
            &self.database,
            self.date_style,
            &self.extra_float_digits,
            &self.failpoints,
            &self.integer_datetimes,
            &self.interval_style,
            &self.search_path,
            &self.server_version,
            &self.server_version_num,
            &self.sql_safe_updates,
            &self.standard_conforming_strings,
            &self.statement_timeout,
            &self.idle_in_transaction_session_timeout,
            &self.timezone,
            &self.transaction_isolation,
            &self.real_time_recency,
            &self.emit_timestamp_notice,
            &self.emit_trace_id_notice,
            &self.is_superuser,
        ];
        vars.into_iter()
    }

    /// Returns an iterator over configuration parameters (and their current
    /// values for this session) that are expected to be sent to the client when
    /// a new connection is established or when their value changes.
    pub fn notify_set(&self) -> impl Iterator<Item = &dyn Var> {
        let vars: [&dyn Var; 9] = [
            &self.application_name,
            &self.client_encoding,
            self.date_style,
            &self.integer_datetimes,
            &self.server_version,
            &self.standard_conforming_strings,
            &self.timezone,
            &self.interval_style,
            // Including `mz_version` in the notify set is a Materialize
            // extension. Doing so allows applications to detect whether they
            // are talking to Materialize or PostgreSQL without an additional
            // network roundtrip. This is known to be safe because CockroachDB
            // has an analogous extension [0].
            // [0]: https://github.com/cockroachdb/cockroach/blob/369c4057a/pkg/sql/pgwire/conn.go#L1840
            self.build_info,
        ];
        vars.into_iter()
    }

    /// Returns a [`Var`] representing the configuration parameter with the
    /// specified name.
    ///
    /// Configuration parameters are matched case insensitively. If no such
    /// configuration parameter exists, `get` returns an error.
    ///
    /// Note that if `name` is known at compile time, you should instead use the
    /// named accessor to access the variable with its true Rust type. For
    /// example, `self.get("sql_safe_updates").value()` returns the string
    /// `"true"` or `"false"`, while `self.sql_safe_updates()` returns a bool.
    pub fn get(&self, name: &str) -> Result<&dyn Var, AdapterError> {
        if name == APPLICATION_NAME.name {
            Ok(&self.application_name)
        } else if name == CLIENT_ENCODING.name {
            Ok(&self.client_encoding)
        } else if name == CLIENT_MIN_MESSAGES.name {
            Ok(&self.client_min_messages)
        } else if name == CLUSTER.name {
            Ok(&self.cluster)
        } else if name == CLUSTER_REPLICA.name {
            Ok(&self.cluster_replica)
        } else if name == DATABASE.name {
            Ok(&self.database)
        } else if name == DATE_STYLE.name {
            Ok(self.date_style)
        } else if name == EXTRA_FLOAT_DIGITS.name {
            Ok(&self.extra_float_digits)
        } else if name == FAILPOINTS.name {
            Ok(&self.failpoints)
        } else if name == INTEGER_DATETIMES.name {
            Ok(&self.integer_datetimes)
        } else if name == INTERVAL_STYLE.name {
            Ok(&self.interval_style)
        } else if name == MZ_VERSION_NAME {
            Ok(self.build_info)
        } else if name == SEARCH_PATH.name {
            Ok(&self.search_path)
        } else if name == SERVER_VERSION.name {
            Ok(&self.server_version)
        } else if name == SERVER_VERSION_NUM.name {
            Ok(&self.server_version_num)
        } else if name == SQL_SAFE_UPDATES.name {
            Ok(&self.sql_safe_updates)
        } else if name == STANDARD_CONFORMING_STRINGS.name {
            Ok(&self.standard_conforming_strings)
        } else if name == STATEMENT_TIMEOUT.name {
            Ok(&self.statement_timeout)
        } else if name == IDLE_IN_TRANSACTION_SESSION_TIMEOUT.name {
            Ok(&self.idle_in_transaction_session_timeout)
        } else if name == TIMEZONE.name {
            Ok(&self.timezone)
        } else if name == TRANSACTION_ISOLATION.name {
            Ok(&self.transaction_isolation)
        } else if name == REAL_TIME_RECENCY.name {
            Ok(&self.real_time_recency)
        } else if name == EMIT_TIMESTAMP_NOTICE.name {
            Ok(&self.emit_timestamp_notice)
        } else if name == EMIT_TRACE_ID_NOTICE.name {
            Ok(&self.emit_trace_id_notice)
        } else if name == IS_SUPERUSER.name {
            Ok(&self.is_superuser)
        } else {
            Err(AdapterError::UnknownParameter(name.into()))
        }
    }

    /// Sets the configuration parameter named `name` to the value represented
    /// by `value`.
    ///
    /// The new value may be either committed or rolled back by the next call to
    /// [`SessionVars::end_transaction`]. If `local` is true, the new value is always
    /// discarded by the next call to [`SessionVars::end_transaction`], even if the
    /// transaction is marked to commit.
    ///
    /// Like with [`SessionVars::get`], configuration parameters are matched case
    /// insensitively. If `value` is not valid, as determined by the underlying
    /// configuration parameter, or if the named configuration parameter does
    /// not exist, an error is returned.
    pub fn set(&mut self, name: &str, input: VarInput, local: bool) -> Result<(), AdapterError> {
        if name == APPLICATION_NAME.name {
            self.application_name.set(input, local)
        } else if name == CLIENT_ENCODING.name {
            match extract_single_value(input) {
                Ok(value) if UncasedStr::new(value) == CLIENT_ENCODING.value => Ok(()),
                _ => Err(AdapterError::FixedValueParameter(&CLIENT_ENCODING)),
            }
        } else if name == CLIENT_MIN_MESSAGES.name {
            if let Ok(_) = ClientSeverity::parse(input) {
                self.client_min_messages.set(input, local)
            } else {
                return Err(AdapterError::ConstrainedParameter {
                    parameter: &CLIENT_MIN_MESSAGES,
                    values: input.to_vec(),
                    valid_values: Some(ClientSeverity::valid_values()),
                });
            }
        } else if name == CLUSTER.name {
            self.cluster.set(input, local)
        } else if name == CLUSTER_REPLICA.name {
            self.cluster_replica.set(input, local)
        } else if name == DATABASE.name {
            self.database.set(input, local)
        } else if name == DATE_STYLE.name {
            let Ok(values) = Vec::<String>::parse(input) else {
                return Err(AdapterError::FixedValueParameter(&*DATE_STYLE));
            };
            for value in values {
                let value = UncasedStr::new(value.trim());
                if value != "ISO" && value != "MDY" {
                    return Err(AdapterError::FixedValueParameter(&*DATE_STYLE));
                }
            }
            Ok(())
        } else if name == EXTRA_FLOAT_DIGITS.name {
            self.extra_float_digits.set(input, local)
        } else if name == FAILPOINTS.name {
            let values = input.to_vec();
            for mut cfg in values.iter().map(|v| v.trim().split(';')).flatten() {
                cfg = cfg.trim();
                if cfg.is_empty() {
                    continue;
                }
                let mut splits = cfg.splitn(2, '=');
                let failpoint =
                    splits
                        .next()
                        .ok_or_else(|| AdapterError::InvalidParameterValue {
                            parameter: &FAILPOINTS,
                            values: input.to_vec(),
                            reason: "missing failpoint name".into(),
                        })?;
                let action = splits
                    .next()
                    .ok_or_else(|| AdapterError::InvalidParameterValue {
                        parameter: &FAILPOINTS,
                        values: input.to_vec(),
                        reason: "missing failpoint action".into(),
                    })?;
                fail::cfg(failpoint, action).map_err(|e| AdapterError::InvalidParameterValue {
                    parameter: &FAILPOINTS,
                    values: input.to_vec(),
                    reason: e,
                })?;
            }
            Ok(())
        } else if name == INTEGER_DATETIMES.name {
            Err(AdapterError::ReadOnlyParameter(&INTEGER_DATETIMES))
        } else if name == INTERVAL_STYLE.name {
            match extract_single_value(input) {
                Ok(value) if UncasedStr::new(value) == INTERVAL_STYLE.value => Ok(()),
                _ => Err(AdapterError::FixedValueParameter(&INTERVAL_STYLE)),
            }
        } else if name == SEARCH_PATH.name {
            self.search_path.set(input, local)
        } else if name == SERVER_VERSION.name {
            Err(AdapterError::ReadOnlyParameter(&SERVER_VERSION))
        } else if name == SERVER_VERSION_NUM.name {
            Err(AdapterError::ReadOnlyParameter(&SERVER_VERSION_NUM))
        } else if name == SQL_SAFE_UPDATES.name {
            self.sql_safe_updates.set(input, local)
        } else if name == STANDARD_CONFORMING_STRINGS.name {
            match bool::parse(input) {
                Ok(value) if value == *STANDARD_CONFORMING_STRINGS.value => Ok(()),
                Ok(_) => Err(AdapterError::FixedValueParameter(
                    &STANDARD_CONFORMING_STRINGS,
                )),
                Err(()) => Err(AdapterError::InvalidParameterType(
                    &STANDARD_CONFORMING_STRINGS,
                )),
            }
        } else if name == STATEMENT_TIMEOUT.name {
            self.statement_timeout.set(input, local)
        } else if name == IDLE_IN_TRANSACTION_SESSION_TIMEOUT.name {
            self.idle_in_transaction_session_timeout.set(input, local)
        } else if name == TIMEZONE.name {
            if let Ok(_) = TimeZone::parse(input) {
                self.timezone.set(input, local)
            } else {
                Err(AdapterError::ConstrainedParameter {
                    parameter: &TIMEZONE,
                    values: input.to_vec(),
                    valid_values: None,
                })
            }
        } else if name == TRANSACTION_ISOLATION.name {
            if let Ok(_) = IsolationLevel::parse(input) {
                self.transaction_isolation.set(input, local)
            } else {
                return Err(AdapterError::ConstrainedParameter {
                    parameter: &TRANSACTION_ISOLATION,
                    values: input.to_vec(),
                    valid_values: Some(IsolationLevel::valid_values()),
                });
            }
        } else if name == REAL_TIME_RECENCY.name {
            self.real_time_recency.set(input, local)
        } else if name == EMIT_TIMESTAMP_NOTICE.name {
            self.emit_timestamp_notice.set(input, local)
        } else if name == EMIT_TRACE_ID_NOTICE.name {
            self.emit_trace_id_notice.set(input, local)
        } else if name == IS_SUPERUSER.name {
            Err(AdapterError::FixedValueParameter(&IS_SUPERUSER))
        } else {
            Err(AdapterError::UnknownParameter(name.into()))
        }
    }

    /// Sets the configuration parameter named `name` to its default value.
    ///
    /// The new value may be either committed or rolled back by the next call to
    /// [`SessionVars::end_transaction`]. If `local` is true, the new value is always
    /// discarded by the next call to [`SessionVars::end_transaction`], even if the
    /// transaction is marked to commit.
    ///
    /// Like with [`SessionVars::get`], configuration parameters are matched case
    /// insensitively. If the named configuration parameter does not exist, an
    /// error is returned.
    pub fn reset(&mut self, name: &str, local: bool) -> Result<(), AdapterError> {
        if name == APPLICATION_NAME.name {
            self.application_name.reset(local);
        } else if name == CLIENT_MIN_MESSAGES.name {
            self.client_min_messages.reset(local);
        } else if name == CLUSTER.name {
            self.cluster.reset(local);
        } else if name == CLUSTER_REPLICA.name {
            self.cluster_replica.reset(local);
        } else if name == DATABASE.name {
            self.database.reset(local);
        } else if name == EXTRA_FLOAT_DIGITS.name {
            self.extra_float_digits.reset(local);
        } else if name == SEARCH_PATH.name {
            self.search_path.reset(local);
        } else if name == SQL_SAFE_UPDATES.name {
            self.sql_safe_updates.reset(local);
        } else if name == STATEMENT_TIMEOUT.name {
            self.statement_timeout.reset(local);
        } else if name == IDLE_IN_TRANSACTION_SESSION_TIMEOUT.name {
            self.idle_in_transaction_session_timeout.reset(local);
        } else if name == TIMEZONE.name {
            self.timezone.reset(local);
        } else if name == TRANSACTION_ISOLATION.name {
            self.transaction_isolation.reset(local);
        } else if name == REAL_TIME_RECENCY.name {
            self.real_time_recency.reset(local);
        } else if name == EMIT_TIMESTAMP_NOTICE.name {
            self.emit_timestamp_notice.reset(local);
        } else if name == EMIT_TRACE_ID_NOTICE.name {
            self.emit_trace_id_notice.reset(local);
        } else if name == CLIENT_ENCODING.name
            || name == DATE_STYLE.name
            || name == FAILPOINTS.name
            || name == INTEGER_DATETIMES.name
            || name == INTERVAL_STYLE.name
            || name == SERVER_VERSION.name
            || name == SERVER_VERSION_NUM.name
            || name == STANDARD_CONFORMING_STRINGS.name
            || name == IS_SUPERUSER.name
        {
            // fixed value
        } else {
            return Err(AdapterError::UnknownParameter(name.into()));
        }
        Ok(())
    }

    /// Commits or rolls back configuration parameter updates made via
    /// [`SessionVars::set`] since the last call to `end_transaction`.
    pub fn end_transaction(&mut self, action: EndTransactionAction) {
        // IMPORTANT: if you've added a new `SessionVar`, add a corresponding
        // call to `end_transaction` below.
        let SessionVars {
            application_name,
            build_info: _,
            client_encoding: _,
            client_min_messages,
            cluster,
            cluster_replica,
            database,
            date_style: _,
            extra_float_digits,
            failpoints: _,
            integer_datetimes: _,
            interval_style: _,
            search_path,
            server_version: _,
            server_version_num: _,
            sql_safe_updates,
            standard_conforming_strings: _,
            statement_timeout,
            idle_in_transaction_session_timeout,
            timezone,
            transaction_isolation,
            real_time_recency,
            emit_timestamp_notice,
            emit_trace_id_notice,
            is_superuser: _,
        } = self;
        application_name.end_transaction(action);
        client_min_messages.end_transaction(action);
        cluster.end_transaction(action);
        cluster_replica.end_transaction(action);
        database.end_transaction(action);
        extra_float_digits.end_transaction(action);
        search_path.end_transaction(action);
        sql_safe_updates.end_transaction(action);
        statement_timeout.end_transaction(action);
        idle_in_transaction_session_timeout.end_transaction(action);
        timezone.end_transaction(action);
        transaction_isolation.end_transaction(action);
        real_time_recency.end_transaction(action);
        emit_timestamp_notice.end_transaction(action);
        emit_trace_id_notice.end_transaction(action);
    }

    /// Returns the value of the `application_name` configuration parameter.
    pub fn application_name(&self) -> &str {
        self.application_name.value()
    }

    /// Returns the build info.
    pub fn build_info(&self) -> &'static BuildInfo {
        self.build_info
    }

    /// Returns the value of the `client_encoding` configuration parameter.
    pub fn client_encoding(&self) -> &'static str {
        self.client_encoding.value
    }

    /// Returns the value of the `client_min_messages` configuration parameter.
    pub fn client_min_messages(&self) -> &ClientSeverity {
        self.client_min_messages.value()
    }

    /// Returns the value of the `cluster` configuration parameter.
    pub fn cluster(&self) -> &str {
        self.cluster.value()
    }

    /// Returns the value of the `cluster_replica` configuration parameter.
    pub fn cluster_replica(&self) -> Option<&str> {
        self.cluster_replica.value().as_deref()
    }

    /// Returns the value of the `DateStyle` configuration parameter.
    pub fn date_style(&self) -> &[String] {
        self.date_style.value
    }

    /// Returns the value of the `database` configuration parameter.
    pub fn database(&self) -> &str {
        self.database.value()
    }

    /// Returns the value of the `extra_float_digits` configuration parameter.
    pub fn extra_float_digits(&self) -> i32 {
        *self.extra_float_digits.value()
    }

    /// Returns the value of the `integer_datetimes` configuration parameter.
    pub fn integer_datetimes(&self) -> bool {
        *self.integer_datetimes.value
    }

    /// Returns the value of the `intervalstyle` configuration parameter.
    pub fn intervalstyle(&self) -> &'static str {
        self.interval_style.value
    }

    /// Returns the value of the `mz_version` configuration parameter.
    pub fn mz_version(&self) -> String {
        self.build_info.value()
    }

    /// Returns the value of the `search_path` configuration parameter.
    pub fn search_path(&self) -> &[Ident] {
        self.search_path.value()
    }

    /// Returns the value of the `server_version` configuration parameter.
    pub fn server_version(&self) -> &'static str {
        self.server_version.value
    }

    /// Returns the value of the `server_version_num` configuration parameter.
    pub fn server_version_num(&self) -> i32 {
        *self.server_version_num.value
    }

    /// Returns the value of the `sql_safe_updates` configuration parameter.
    pub fn sql_safe_updates(&self) -> bool {
        *self.sql_safe_updates.value()
    }

    /// Returns the value of the `standard_conforming_strings` configuration
    /// parameter.
    pub fn standard_conforming_strings(&self) -> bool {
        *self.standard_conforming_strings.value
    }

    /// Returns the value of the `statement_timeout` configuration parameter.
    pub fn statement_timeout(&self) -> &Duration {
        self.statement_timeout.value()
    }

    /// Returns the value of the `idle_in_transaction_session_timeout` configuration parameter.
    pub fn idle_in_transaction_session_timeout(&self) -> &Duration {
        self.idle_in_transaction_session_timeout.value()
    }

    /// Returns the value of the `timezone` configuration parameter.
    pub fn timezone(&self) -> &TimeZone {
        self.timezone.value()
    }

    /// Returns the value of the `transaction_isolation` configuration
    /// parameter.
    pub fn transaction_isolation(&self) -> &IsolationLevel {
        self.transaction_isolation.value()
    }

    /// Returns the value of `real_time_recency` configuration parameter.
    pub fn real_time_recency(&self) -> bool {
        *self.real_time_recency.value()
    }

    /// Returns the value of `emit_timestamp_notice` configuration parameter.
    pub fn emit_timestamp_notice(&self) -> bool {
        *self.emit_timestamp_notice.value()
    }

    /// Returns the value of `emit_trace_id_notice` configuration parameter.
    pub fn emit_trace_id_notice(&self) -> bool {
        *self.emit_trace_id_notice.value()
    }

    /// Returns the value of `is_superuser` configuration parameter.
    pub fn is_superuser(&self) -> bool {
        *self.is_superuser.value()
    }

    pub(crate) fn set_cluster(&mut self, cluster: String) {
        self.cluster.session_value = Some(cluster);
    }

    pub(crate) fn set_superuser(&mut self, is_superuser: bool) {
        self.is_superuser.session_value = Some(is_superuser);
    }
}

/// On disk variables.
///
/// See [`SessionVars`] for more details on the Materialize configuration model.
#[derive(Debug, Clone)]
pub struct SystemVars {
    // internal bookkeeping
    config_has_synced_once: SystemVar<bool>,

    // limits
    max_aws_privatelink_connections: SystemVar<u32>,
    max_tables: SystemVar<u32>,
    max_sources: SystemVar<u32>,
    max_sinks: SystemVar<u32>,
    max_materialized_views: SystemVar<u32>,
    max_clusters: SystemVar<u32>,
    max_replicas_per_cluster: SystemVar<u32>,
    max_databases: SystemVar<u32>,
    max_schemas_per_database: SystemVar<u32>,
    max_objects_per_schema: SystemVar<u32>,
    max_secrets: SystemVar<u32>,
    max_roles: SystemVar<u32>,
    max_result_size: SystemVar<u32>,
    allowed_cluster_replica_sizes: SystemVar<Vec<Ident>>,

    // features
    // (empty)

    // persist configuration
    persist_blob_target_size: SystemVar<usize>,
    persist_compaction_minimum_timeout: SystemVar<Duration>,
    persist_sink_minimum_batch_updates: SystemVar<usize>,

    // crdb configuration
    crdb_connect_timeout: SystemVar<Duration>,

    // dataflow configuration
    dataflow_max_inflight_bytes: SystemVar<usize>,

    // misc
    metrics_retention: SystemVar<Duration>,

    // testing
    mock_audit_event_timestamp: SystemVar<Option<mz_repr::Timestamp>>,
}

impl Default for SystemVars {
    fn default() -> Self {
        SystemVars {
            config_has_synced_once: SystemVar::new(&CONFIG_HAS_SYNCED_ONCE),
            max_aws_privatelink_connections: SystemVar::new(&MAX_AWS_PRIVATELINK_CONNECTIONS),
            max_tables: SystemVar::new(&MAX_TABLES),
            max_sources: SystemVar::new(&MAX_SOURCES),
            max_sinks: SystemVar::new(&MAX_SINKS),
            max_materialized_views: SystemVar::new(&MAX_MATERIALIZED_VIEWS),
            max_clusters: SystemVar::new(&MAX_CLUSTERS),
            max_replicas_per_cluster: SystemVar::new(&MAX_REPLICAS_PER_CLUSTER),
            max_databases: SystemVar::new(&MAX_DATABASES),
            max_schemas_per_database: SystemVar::new(&MAX_SCHEMAS_PER_DATABASE),
            max_objects_per_schema: SystemVar::new(&MAX_OBJECTS_PER_SCHEMA),
            max_secrets: SystemVar::new(&MAX_SECRETS),
            max_roles: SystemVar::new(&MAX_ROLES),
            max_result_size: SystemVar::new(&MAX_RESULT_SIZE),
            allowed_cluster_replica_sizes: SystemVar::new(&ALLOWED_CLUSTER_REPLICA_SIZES),
            persist_blob_target_size: SystemVar::new(&PERSIST_BLOB_TARGET_SIZE),
            persist_compaction_minimum_timeout: SystemVar::new(&PERSIST_COMPACTION_MINIMUM_TIMEOUT),
<<<<<<< HEAD
            persist_sink_minimum_batch_updates: SystemVar::new(&PERSIST_SINK_MINIMUM_BATCH_UPDATES),
=======
            crdb_connect_timeout: SystemVar::new(&CRDB_CONNECT_TIMEOUT),
            dataflow_max_inflight_bytes: SystemVar::new(&DATAFLOW_MAX_INFLIGHT_BYTES),
>>>>>>> d238cb46
            metrics_retention: SystemVar::new(&METRICS_RETENTION),
            mock_audit_event_timestamp: SystemVar::new(&MOCK_AUDIT_EVENT_TIMESTAMP),
        }
    }
}

impl SystemVars {
    /// Returns an iterator over the configuration parameters and their current
    /// values on disk.
    pub fn iter(&self) -> impl Iterator<Item = &dyn Var> {
<<<<<<< HEAD
        let vars: [&dyn Var; 20] = [
=======
        let vars: [&dyn Var; 21] = [
>>>>>>> d238cb46
            &self.config_has_synced_once,
            &self.max_aws_privatelink_connections,
            &self.max_tables,
            &self.max_sources,
            &self.max_sinks,
            &self.max_materialized_views,
            &self.max_clusters,
            &self.max_replicas_per_cluster,
            &self.max_databases,
            &self.max_schemas_per_database,
            &self.max_objects_per_schema,
            &self.max_secrets,
            &self.max_roles,
            &self.max_result_size,
            &self.allowed_cluster_replica_sizes,
            &self.persist_blob_target_size,
            &self.persist_compaction_minimum_timeout,
<<<<<<< HEAD
            &self.persist_sink_minimum_batch_updates,
=======
            &self.crdb_connect_timeout,
            &self.dataflow_max_inflight_bytes,
>>>>>>> d238cb46
            &self.metrics_retention,
            &self.mock_audit_event_timestamp,
        ];
        vars.into_iter()
    }

    /// Returns an iterator over the configuration parameters and their current
    /// values on disk. Compared to [`SystemVars::iter`], this should omit vars
    /// that shouldn't be synced by [`crate::config::SystemParameterFrontend`].
    pub fn iter_synced(&self) -> impl Iterator<Item = &dyn Var> {
        self.iter()
            .filter(|v| v.name() != CONFIG_HAS_SYNCED_ONCE.name)
    }

    /// Returns a [`Var`] representing the configuration parameter with the
    /// specified name.
    ///
    /// Configuration parameters are matched case insensitively. If no such
    /// configuration parameter exists, `get` returns an error.
    ///
    /// Note that if `name` is known at compile time, you should instead use the
    /// named accessor to access the variable with its true Rust type. For
    /// example, `self.get("max_tables").value()` returns the string
    /// `"25"` or the current value, while `self.max_tables()` returns an i32.
    ///
    /// # Errors
    ///
    /// The call will return an error:
    /// 1. If `name` does not refer to a valid [`SystemVars`] field.
    pub fn get(&self, name: &str) -> Result<&dyn Var, AdapterError> {
        if name == CONFIG_HAS_SYNCED_ONCE.name {
            Ok(&self.config_has_synced_once)
        } else if name == MAX_AWS_PRIVATELINK_CONNECTIONS.name {
            Ok(&self.max_aws_privatelink_connections)
        } else if name == MAX_TABLES.name {
            Ok(&self.max_tables)
        } else if name == MAX_SOURCES.name {
            Ok(&self.max_sources)
        } else if name == MAX_SINKS.name {
            Ok(&self.max_sinks)
        } else if name == MAX_MATERIALIZED_VIEWS.name {
            Ok(&self.max_materialized_views)
        } else if name == MAX_CLUSTERS.name {
            Ok(&self.max_clusters)
        } else if name == MAX_REPLICAS_PER_CLUSTER.name {
            Ok(&self.max_replicas_per_cluster)
        } else if name == MAX_DATABASES.name {
            Ok(&self.max_databases)
        } else if name == MAX_SCHEMAS_PER_DATABASE.name {
            Ok(&self.max_schemas_per_database)
        } else if name == MAX_OBJECTS_PER_SCHEMA.name {
            Ok(&self.max_objects_per_schema)
        } else if name == MAX_SECRETS.name {
            Ok(&self.max_secrets)
        } else if name == MAX_ROLES.name {
            Ok(&self.max_roles)
        } else if name == MAX_RESULT_SIZE.name {
            Ok(&self.max_result_size)
        } else if name == ALLOWED_CLUSTER_REPLICA_SIZES.name {
            Ok(&self.allowed_cluster_replica_sizes)
        } else if name == PERSIST_BLOB_TARGET_SIZE.name {
            Ok(&self.persist_blob_target_size)
        } else if name == PERSIST_COMPACTION_MINIMUM_TIMEOUT.name {
            Ok(&self.persist_compaction_minimum_timeout)
<<<<<<< HEAD
        } else if name == PERSIST_SINK_MINIMUM_BATCH_UPDATES.name {
            Ok(&self.persist_sink_minimum_batch_updates)
=======
        } else if name == CRDB_CONNECT_TIMEOUT.name {
            Ok(&self.crdb_connect_timeout)
        } else if name == DATAFLOW_MAX_INFLIGHT_BYTES.name {
            Ok(&self.dataflow_max_inflight_bytes)
>>>>>>> d238cb46
        } else if name == METRICS_RETENTION.name {
            Ok(&self.metrics_retention)
        } else if name == MOCK_AUDIT_EVENT_TIMESTAMP.name {
            Ok(&self.mock_audit_event_timestamp)
        } else {
            Err(AdapterError::UnknownParameter(name.into()))
        }
    }

    /// Check if the given `values` is the default value for the [`Var`]
    /// identified by `name`.
    ///
    /// # Errors
    ///
    /// The call will return an error:
    /// 1. If `name` does not refer to a valid [`SystemVars`] field.
    /// 2. If `values` does not represent a valid [`SystemVars`] value for
    ///    `name`.
    pub fn is_default(&self, name: &str, input: VarInput) -> Result<bool, AdapterError> {
        if name == CONFIG_HAS_SYNCED_ONCE.name {
            self.config_has_synced_once.is_default(input)
        } else if name == MAX_AWS_PRIVATELINK_CONNECTIONS.name {
            self.max_aws_privatelink_connections.is_default(input)
        } else if name == MAX_TABLES.name {
            self.max_tables.is_default(input)
        } else if name == MAX_SOURCES.name {
            self.max_sources.is_default(input)
        } else if name == MAX_SINKS.name {
            self.max_sinks.is_default(input)
        } else if name == MAX_MATERIALIZED_VIEWS.name {
            self.max_materialized_views.is_default(input)
        } else if name == MAX_CLUSTERS.name {
            self.max_clusters.is_default(input)
        } else if name == MAX_REPLICAS_PER_CLUSTER.name {
            self.max_replicas_per_cluster.is_default(input)
        } else if name == MAX_DATABASES.name {
            self.max_databases.is_default(input)
        } else if name == MAX_SCHEMAS_PER_DATABASE.name {
            self.max_schemas_per_database.is_default(input)
        } else if name == MAX_OBJECTS_PER_SCHEMA.name {
            self.max_objects_per_schema.is_default(input)
        } else if name == MAX_SECRETS.name {
            self.max_secrets.is_default(input)
        } else if name == MAX_ROLES.name {
            self.max_roles.is_default(input)
        } else if name == MAX_RESULT_SIZE.name {
            self.max_result_size.is_default(input)
        } else if name == ALLOWED_CLUSTER_REPLICA_SIZES.name {
            self.allowed_cluster_replica_sizes.is_default(input)
        } else if name == PERSIST_BLOB_TARGET_SIZE.name {
            self.persist_blob_target_size.is_default(input)
        } else if name == PERSIST_COMPACTION_MINIMUM_TIMEOUT.name {
<<<<<<< HEAD
            self.persist_compaction_minimum_timeout.is_default(value)
        } else if name == PERSIST_SINK_MINIMUM_BATCH_UPDATES.name {
            self.persist_sink_minimum_batch_updates.is_default(value)
=======
            self.persist_compaction_minimum_timeout.is_default(input)
        } else if name == CRDB_CONNECT_TIMEOUT.name {
            self.crdb_connect_timeout.is_default(input)
        } else if name == DATAFLOW_MAX_INFLIGHT_BYTES.name {
            self.dataflow_max_inflight_bytes.is_default(input)
>>>>>>> d238cb46
        } else if name == METRICS_RETENTION.name {
            self.metrics_retention.is_default(input)
        } else if name == MOCK_AUDIT_EVENT_TIMESTAMP.name {
            self.mock_audit_event_timestamp.is_default(input)
        } else {
            Err(AdapterError::UnknownParameter(name.into()))
        }
    }

    /// Sets the configuration parameter named `name` to the value represented
    /// by `value`.
    ///
    /// Like with [`SystemVars::get`], configuration parameters are matched case
    /// insensitively. If `value` is not valid, as determined by the underlying
    /// configuration parameter, or if the named configuration parameter does
    /// not exist, an error is returned.
    ///
    /// Return a `bool` value indicating whether the [`Var`] identified by
    /// `name` was modified by this call (it won't be if it already had the
    /// given `value`).
    ///
    /// # Errors
    ///
    /// The call will return an error:
    /// 1. If `name` does not refer to a valid [`SystemVars`] field.
    /// 2. If `value` does not represent a valid [`SystemVars`] value for
    ///    `name`.
    pub fn set(&mut self, name: &str, input: VarInput) -> Result<bool, AdapterError> {
        if name == CONFIG_HAS_SYNCED_ONCE.name {
            self.config_has_synced_once.set(input)
        } else if name == MAX_AWS_PRIVATELINK_CONNECTIONS.name {
            self.max_aws_privatelink_connections.set(input)
        } else if name == MAX_TABLES.name {
            self.max_tables.set(input)
        } else if name == MAX_SOURCES.name {
            self.max_sources.set(input)
        } else if name == MAX_SINKS.name {
            self.max_sinks.set(input)
        } else if name == MAX_MATERIALIZED_VIEWS.name {
            self.max_materialized_views.set(input)
        } else if name == MAX_CLUSTERS.name {
            self.max_clusters.set(input)
        } else if name == MAX_REPLICAS_PER_CLUSTER.name {
            self.max_replicas_per_cluster.set(input)
        } else if name == MAX_DATABASES.name {
            self.max_databases.set(input)
        } else if name == MAX_SCHEMAS_PER_DATABASE.name {
            self.max_schemas_per_database.set(input)
        } else if name == MAX_OBJECTS_PER_SCHEMA.name {
            self.max_objects_per_schema.set(input)
        } else if name == MAX_SECRETS.name {
            self.max_secrets.set(input)
        } else if name == MAX_ROLES.name {
            self.max_roles.set(input)
        } else if name == MAX_RESULT_SIZE.name {
            self.max_result_size.set(input)
        } else if name == ALLOWED_CLUSTER_REPLICA_SIZES.name {
            self.allowed_cluster_replica_sizes.set(input)
        } else if name == PERSIST_BLOB_TARGET_SIZE.name {
            self.persist_blob_target_size.set(input)
        } else if name == PERSIST_COMPACTION_MINIMUM_TIMEOUT.name {
<<<<<<< HEAD
            self.persist_compaction_minimum_timeout.set(value)
        } else if name == PERSIST_SINK_MINIMUM_BATCH_UPDATES.name {
            self.persist_sink_minimum_batch_updates.set(value)
=======
            self.persist_compaction_minimum_timeout.set(input)
        } else if name == CRDB_CONNECT_TIMEOUT.name {
            self.crdb_connect_timeout.set(input)
        } else if name == DATAFLOW_MAX_INFLIGHT_BYTES.name {
            self.dataflow_max_inflight_bytes.set(input)
>>>>>>> d238cb46
        } else if name == METRICS_RETENTION.name {
            self.metrics_retention.set(input)
        } else if name == MOCK_AUDIT_EVENT_TIMESTAMP.name {
            self.mock_audit_event_timestamp.set(input)
        } else {
            Err(AdapterError::UnknownParameter(name.into()))
        }
    }

    /// Sets the configuration parameter named `name` to its default value.
    ///
    /// Like with [`SystemVars::get`], configuration parameters are matched case
    /// insensitively. If the named configuration parameter does not exist, an
    /// error is returned.
    ///
    /// Return a `bool` value indicating whether the [`Var`] identified by
    /// `name` was modified by this call (it won't be if was already reset).
    ///
    /// # Errors
    ///
    /// The call will return an error:
    /// 1. If `name` does not refer to a valid [`SystemVars`] field.
    pub fn reset(&mut self, name: &str) -> Result<bool, AdapterError> {
        if name == CONFIG_HAS_SYNCED_ONCE.name {
            Ok(self.config_has_synced_once.reset())
        } else if name == MAX_AWS_PRIVATELINK_CONNECTIONS.name {
            Ok(self.max_aws_privatelink_connections.reset())
        } else if name == MAX_TABLES.name {
            Ok(self.max_tables.reset())
        } else if name == MAX_SOURCES.name {
            Ok(self.max_sources.reset())
        } else if name == MAX_SINKS.name {
            Ok(self.max_sinks.reset())
        } else if name == MAX_MATERIALIZED_VIEWS.name {
            Ok(self.max_materialized_views.reset())
        } else if name == MAX_CLUSTERS.name {
            Ok(self.max_clusters.reset())
        } else if name == MAX_REPLICAS_PER_CLUSTER.name {
            Ok(self.max_replicas_per_cluster.reset())
        } else if name == MAX_DATABASES.name {
            Ok(self.max_databases.reset())
        } else if name == MAX_SCHEMAS_PER_DATABASE.name {
            Ok(self.max_schemas_per_database.reset())
        } else if name == MAX_OBJECTS_PER_SCHEMA.name {
            Ok(self.max_objects_per_schema.reset())
        } else if name == MAX_SECRETS.name {
            Ok(self.max_secrets.reset())
        } else if name == MAX_ROLES.name {
            Ok(self.max_roles.reset())
        } else if name == MAX_RESULT_SIZE.name {
            Ok(self.max_result_size.reset())
        } else if name == ALLOWED_CLUSTER_REPLICA_SIZES.name {
            Ok(self.allowed_cluster_replica_sizes.reset())
        } else if name == PERSIST_BLOB_TARGET_SIZE.name {
            Ok(self.persist_blob_target_size.reset())
        } else if name == PERSIST_COMPACTION_MINIMUM_TIMEOUT.name {
            Ok(self.persist_compaction_minimum_timeout.reset())
<<<<<<< HEAD
        } else if name == PERSIST_SINK_MINIMUM_BATCH_UPDATES.name {
            Ok(self.persist_sink_minimum_batch_updates.reset())
=======
        } else if name == CRDB_CONNECT_TIMEOUT.name {
            Ok(self.crdb_connect_timeout.reset())
        } else if name == DATAFLOW_MAX_INFLIGHT_BYTES.name {
            Ok(self.dataflow_max_inflight_bytes.reset())
>>>>>>> d238cb46
        } else if name == METRICS_RETENTION.name {
            Ok(self.metrics_retention.reset())
        } else if name == MOCK_AUDIT_EVENT_TIMESTAMP.name {
            Ok(self.mock_audit_event_timestamp.reset())
        } else {
            Err(AdapterError::UnknownParameter(name.into()))
        }
    }

    /// Returns the `config_has_synced_once` configuration parameter.
    pub fn config_has_synced_once(&self) -> bool {
        *self.config_has_synced_once.value()
    }

    /// Returns the value of the `max_aws_privatelink_connections` configuration parameter.
    pub fn max_aws_privatelink_connections(&self) -> u32 {
        *self.max_aws_privatelink_connections.value()
    }

    /// Returns the value of the `max_tables` configuration parameter.
    pub fn max_tables(&self) -> u32 {
        *self.max_tables.value()
    }

    /// Returns the value of the `max_sources` configuration parameter.
    pub fn max_sources(&self) -> u32 {
        *self.max_sources.value()
    }

    /// Returns the value of the `max_sinks` configuration parameter.
    pub fn max_sinks(&self) -> u32 {
        *self.max_sinks.value()
    }

    /// Returns the value of the `max_materialized_views` configuration parameter.
    pub fn max_materialized_views(&self) -> u32 {
        *self.max_materialized_views.value()
    }

    /// Returns the value of the `max_clusters` configuration parameter.
    pub fn max_clusters(&self) -> u32 {
        *self.max_clusters.value()
    }

    /// Returns the value of the `max_replicas_per_cluster` configuration parameter.
    pub fn max_replicas_per_cluster(&self) -> u32 {
        *self.max_replicas_per_cluster.value()
    }

    /// Returns the value of the `max_databases` configuration parameter.
    pub fn max_databases(&self) -> u32 {
        *self.max_databases.value()
    }

    /// Returns the value of the `max_schemas_per_database` configuration parameter.
    pub fn max_schemas_per_database(&self) -> u32 {
        *self.max_schemas_per_database.value()
    }

    /// Returns the value of the `max_objects_per_schema` configuration parameter.
    pub fn max_objects_per_schema(&self) -> u32 {
        *self.max_objects_per_schema.value()
    }

    /// Returns the value of the `max_secrets` configuration parameter.
    pub fn max_secrets(&self) -> u32 {
        *self.max_secrets.value()
    }

    /// Returns the value of the `max_roles` configuration parameter.
    pub fn max_roles(&self) -> u32 {
        *self.max_roles.value()
    }

    /// Returns the value of the `max_result_size` configuration parameter.
    pub fn max_result_size(&self) -> u32 {
        *self.max_result_size.value()
    }

    /// Returns the value of the `allowed_cluster_replica_sizes` configuration parameter.
    pub fn allowed_cluster_replica_sizes(&self) -> Vec<String> {
        self.allowed_cluster_replica_sizes
            .value()
            .into_iter()
            .map(|s| s.as_str().into())
            .collect()
    }

    /// Returns the `persist_blob_target_size` configuration parameter.
    pub fn persist_blob_target_size(&self) -> usize {
        *self.persist_blob_target_size.value()
    }

    /// Returns the `persist_compaction_minimum_timeout` configuration parameter.
    pub fn persist_compaction_minimum_timeout(&self) -> Duration {
        *self.persist_compaction_minimum_timeout.value()
    }

<<<<<<< HEAD
    /// Returns the `persist_sink_minimum_batch_updates` configuration parameter.
    pub fn persist_sink_minimum_batch_updates(&self) -> usize {
        *self.persist_sink_minimum_batch_updates.value()
=======
    /// Returns the `crdb_connect_timeout` configuration parameter.
    pub fn crdb_connect_timeout(&self) -> Duration {
        *self.crdb_connect_timeout.value()
    }

    /// Returns the `dataflow_max_inflight_bytes` configuration parameter.
    pub fn dataflow_max_inflight_bytes(&self) -> usize {
        *self.dataflow_max_inflight_bytes.value()
>>>>>>> d238cb46
    }

    /// Returns the `metrics_retention` configuration parameter.
    pub fn metrics_retention(&self) -> Duration {
        *self.metrics_retention.value()
    }

    /// Returns the `mock_audit_event_timestamp` configuration parameter.
    pub fn mock_audit_event_timestamp(&self) -> Option<mz_repr::Timestamp> {
        *self.mock_audit_event_timestamp.value()
    }
}

/// A `Var` represents a configuration parameter of an arbitrary type.
pub trait Var: fmt::Debug {
    /// Returns the name of the configuration parameter.
    fn name(&self) -> &'static str;

    /// Constructs a flattened string representation of the current value of the
    /// configuration parameter.
    ///
    /// The resulting string is guaranteed to be parsable if provided to
    /// `Value::parse` as a [`VarInput::Flat`].
    fn value(&self) -> String;

    /// Returns a short sentence describing the purpose of the configuration
    /// parameter.
    fn description(&self) -> &'static str;

    /// Returns the name of the type of this variable.
    fn type_name(&self) -> &'static str;

    /// Indicates wither the [`Var`] is visible for the given [`User`].
    ///
    /// Variables marked as `internal` are only visible for the
    /// [`crate::catalog::SYSTEM_USER`] user.
    fn visible(&self, user: &User) -> bool;

    /// Indicates wither the [`Var`] is only visible in unsafe mode.
    ///
    /// Variables marked as `safe` are visible outside of unsafe mode.
    fn safe(&self) -> bool;

    /// Indicates wither the [`Var`] is experimental.
    ///
    /// The default implementation determines this from the [`Var`] name, as
    /// experimental variable names should always end with "_experimental".
    fn experimental(&self) -> bool {
        self.name().ends_with("_experimental")
    }
}

/// A `ServerVar` is the default value for a configuration parameter.
#[derive(Debug)]
pub struct ServerVar<V>
where
    V: fmt::Debug + ?Sized + 'static,
{
    name: &'static UncasedStr,
    value: &'static V,
    description: &'static str,
    internal: bool,
    safe: bool,
}

impl<V> Var for ServerVar<V>
where
    V: Value + fmt::Debug + ?Sized + 'static,
{
    fn name(&self) -> &'static str {
        self.name.as_str()
    }

    fn value(&self) -> String {
        self.value.format()
    }

    fn description(&self) -> &'static str {
        self.description
    }

    fn type_name(&self) -> &'static str {
        V::TYPE_NAME
    }

    fn visible(&self, user: &User) -> bool {
        !self.internal || user == &*SYSTEM_USER
    }

    fn safe(&self) -> bool {
        self.safe
    }
}

/// A `SystemVar` is persisted on disk value for a configuration parameter. If unset,
/// the server default is used instead.
#[derive(Debug, Clone)]
struct SystemVar<V>
where
    V: Value + fmt::Debug + ?Sized + 'static,
    V::Owned: fmt::Debug + PartialEq + Eq,
{
    persisted_value: Option<V::Owned>,
    parent: &'static ServerVar<V>,
}

impl<V> SystemVar<V>
where
    V: Value + fmt::Debug + PartialEq + Eq + ?Sized + 'static,
    V::Owned: fmt::Debug + PartialEq + Eq + PartialEq + Eq,
{
    fn new(parent: &'static ServerVar<V>) -> SystemVar<V> {
        SystemVar {
            persisted_value: None,
            parent,
        }
    }

    fn set(&mut self, input: VarInput) -> Result<bool, AdapterError> {
        match V::parse(input) {
            Ok(v) => {
                if self.persisted_value.as_ref() != Some(&v) {
                    self.persisted_value = Some(v);
                    Ok(true)
                } else {
                    Ok(false)
                }
            }
            Err(()) => Err(AdapterError::InvalidParameterType(self.parent)),
        }
    }

    fn reset(&mut self) -> bool {
        if self.persisted_value.as_ref() != None {
            self.persisted_value = None;
            true
        } else {
            false
        }
    }

    fn value(&self) -> &V {
        self.persisted_value
            .as_ref()
            .map(|v| v.borrow())
            .unwrap_or(self.parent.value)
    }

    fn is_default(&self, input: VarInput) -> Result<bool, AdapterError> {
        match V::parse(input) {
            Ok(v) => Ok(self.parent.value == v.borrow()),
            Err(()) => Err(AdapterError::InvalidParameterType(self.parent)),
        }
    }
}

impl<V> Var for SystemVar<V>
where
    V: Value + ToOwned + fmt::Debug + PartialEq + Eq + ?Sized + 'static,
    V::Owned: fmt::Debug + PartialEq + Eq + PartialEq + Eq,
{
    fn name(&self) -> &'static str {
        self.parent.name()
    }

    fn value(&self) -> String {
        SystemVar::value(self).format()
    }

    fn description(&self) -> &'static str {
        self.parent.description()
    }

    fn type_name(&self) -> &'static str {
        V::TYPE_NAME
    }

    fn visible(&self, user: &User) -> bool {
        self.parent.visible(user)
    }

    fn safe(&self) -> bool {
        self.parent.safe()
    }
}

/// A `SessionVar` is the session value for a configuration parameter. If unset,
/// the server default is used instead.
#[derive(Debug)]
struct SessionVar<V>
where
    V: Value + fmt::Debug + ?Sized + 'static,
{
    default_value: &'static V,
    local_value: Option<V::Owned>,
    staged_value: Option<V::Owned>,
    session_value: Option<V::Owned>,
    parent: &'static ServerVar<V>,
}

impl<V> SessionVar<V>
where
    V: Value + fmt::Debug + ?Sized + 'static,
{
    fn new(parent: &'static ServerVar<V>) -> SessionVar<V> {
        SessionVar {
            default_value: parent.value,
            local_value: None,
            staged_value: None,
            session_value: None,
            parent,
        }
    }

    fn set(&mut self, input: VarInput, local: bool) -> Result<(), AdapterError> {
        match V::parse(input) {
            Ok(v) => {
                if local {
                    self.local_value = Some(v);
                } else {
                    self.local_value = None;
                    self.staged_value = Some(v);
                }
                Ok(())
            }
            Err(()) => Err(AdapterError::InvalidParameterType(self.parent)),
        }
    }

    fn reset(&mut self, local: bool) {
        let value = self.default_value.to_owned();
        if local {
            self.local_value = Some(value);
        } else {
            self.local_value = None;
            self.staged_value = Some(value);
        }
    }

    fn end_transaction(&mut self, action: EndTransactionAction) {
        self.local_value = None;
        match action {
            EndTransactionAction::Commit if self.staged_value.is_some() => {
                self.session_value = self.staged_value.take()
            }
            _ => self.staged_value = None,
        }
    }

    fn value(&self) -> &V {
        self.local_value
            .as_ref()
            .map(|v| v.borrow())
            .or_else(|| self.staged_value.as_ref().map(|v| v.borrow()))
            .or_else(|| self.session_value.as_ref().map(|v| v.borrow()))
            .unwrap_or(self.parent.value)
    }
}

impl<V> Var for SessionVar<V>
where
    V: Value + ToOwned + fmt::Debug + ?Sized + 'static,
    V::Owned: fmt::Debug,
{
    fn name(&self) -> &'static str {
        self.parent.name()
    }

    fn value(&self) -> String {
        SessionVar::value(self).format()
    }

    fn description(&self) -> &'static str {
        self.parent.description()
    }

    fn type_name(&self) -> &'static str {
        V::TYPE_NAME
    }

    fn visible(&self, user: &User) -> bool {
        self.parent.visible(user)
    }

    fn safe(&self) -> bool {
        self.parent.safe()
    }
}

impl Var for BuildInfo {
    fn name(&self) -> &'static str {
        "mz_version"
    }

    fn value(&self) -> String {
        self.human_version()
    }

    fn description(&self) -> &'static str {
        "Shows the Materialize server version (Materialize)."
    }

    fn type_name(&self) -> &'static str {
        str::TYPE_NAME
    }

    fn visible(&self, _: &User) -> bool {
        true
    }

    fn safe(&self) -> bool {
        true
    }
}

/// A value that can be stored in a session or server variable.
pub trait Value: ToOwned + Send + Sync {
    /// The name of the value type.
    const TYPE_NAME: &'static str;
    /// Parses a value of this type from a [`VarInput`].
    fn parse(input: VarInput) -> Result<Self::Owned, ()>;
    /// Formats this value as a flattened string.
    ///
    /// The resulting string is guaranteed to be parsable if provided to
    /// [`Value::parse`] as a [`VarInput::Flat`].
    fn format(&self) -> String;
}

fn extract_single_value(input: VarInput) -> Result<&str, ()> {
    match input {
        VarInput::Flat(value) => Ok(value),
        VarInput::SqlSet([value]) => Ok(value),
        _ => Err(()),
    }
}

impl Value for bool {
    const TYPE_NAME: &'static str = "boolean";

    fn parse(input: VarInput) -> Result<Self, ()> {
        let s = extract_single_value(input)?;
        match s {
            "t" | "true" | "on" => Ok(true),
            "f" | "false" | "off" => Ok(false),
            _ => Err(()),
        }
    }

    fn format(&self) -> String {
        match self {
            true => "on".into(),
            false => "off".into(),
        }
    }
}

impl Value for i32 {
    const TYPE_NAME: &'static str = "integer";

    fn parse(input: VarInput) -> Result<i32, ()> {
        let s = extract_single_value(input)?;
        s.parse().map_err(|_| ())
    }

    fn format(&self) -> String {
        self.to_string()
    }
}

impl Value for u32 {
    const TYPE_NAME: &'static str = "unsigned integer";

    fn parse(input: VarInput) -> Result<u32, ()> {
        let s = extract_single_value(input)?;
        s.parse().map_err(|_| ())
    }

    fn format(&self) -> String {
        self.to_string()
    }
}

impl Value for mz_repr::Timestamp {
    const TYPE_NAME: &'static str = "mz-timestamp";

    fn parse(input: VarInput) -> Result<mz_repr::Timestamp, ()> {
        let s = extract_single_value(input)?;
        s.parse().map_err(|_| ())
    }

    fn format(&self) -> String {
        self.to_string()
    }
}

impl Value for usize {
    const TYPE_NAME: &'static str = "unsigned integer";

    fn parse(input: VarInput) -> Result<usize, ()> {
        let s = extract_single_value(input)?;
        s.parse().map_err(|_| ())
    }

    fn format(&self) -> String {
        self.to_string()
    }
}

const SEC_TO_MIN: u64 = 60u64;
const SEC_TO_HOUR: u64 = 60u64 * 60;
const SEC_TO_DAY: u64 = 60u64 * 60 * 24;
const MICRO_TO_MILLI: u32 = 1000u32;

impl Value for Duration {
    const TYPE_NAME: &'static str = "duration";

    fn parse(input: VarInput) -> Result<Duration, ()> {
        let s = extract_single_value(input)?;
        let s = s.trim();
        // Take all numeric values from [0..]
        let split_pos = s
            .chars()
            .position(|p| !char::is_numeric(p))
            .unwrap_or_else(|| s.chars().count());

        // Error if the numeric values don't parse, i.e. there aren't any.
        let d = s[..split_pos].parse::<u64>().map_err(|_| ())?;

        // We've already trimmed end
        let (f, m): (fn(u64) -> Duration, u64) = match s[split_pos..].trim_start() {
            "us" => (Duration::from_micros, 1),
            // Default unit is milliseconds
            "ms" | "" => (Duration::from_millis, 1),
            "s" => (Duration::from_secs, 1),
            "min" => (Duration::from_secs, SEC_TO_MIN),
            "h" => (Duration::from_secs, SEC_TO_HOUR),
            "d" => (Duration::from_secs, SEC_TO_DAY),
            _ => return Err(()),
        };

        let d = if d == 0 {
            Duration::from_secs(u64::MAX)
        } else {
            f(d.checked_mul(m).ok_or(())?)
        };
        Ok(d)
    }

    // The strategy for formatting these strings is to find the least
    // significant unit of time that can be printed as an integer––we know this
    // is always possible because the input can only be an integer of a single
    // unit of time.
    fn format(&self) -> String {
        let micros = self.subsec_micros();
        if micros > 0 {
            match micros {
                ms if ms != 0 && ms % MICRO_TO_MILLI == 0 => {
                    format!(
                        "{} ms",
                        self.as_secs() * 1000 + u64::from(ms / MICRO_TO_MILLI)
                    )
                }
                us => format!("{} us", self.as_secs() * 1_000_000 + u64::from(us)),
            }
        } else {
            match self.as_secs() {
                zero if zero == u64::MAX => "0".to_string(),
                d if d != 0 && d % SEC_TO_DAY == 0 => format!("{} d", d / SEC_TO_DAY),
                h if h != 0 && h % SEC_TO_HOUR == 0 => format!("{} h", h / SEC_TO_HOUR),
                m if m != 0 && m % SEC_TO_MIN == 0 => format!("{} min", m / SEC_TO_MIN),
                s => format!("{} s", s),
            }
        }
    }
}

#[test]
fn test_value_duration() {
    fn inner(t: &'static str, e: Duration, expected_format: Option<&'static str>) {
        let d = Duration::parse(VarInput::Flat(t)).expect("invalid duration");
        assert_eq!(d, e);
        let mut d_format = d.format();
        d_format.retain(|c| !c.is_whitespace());
        if let Some(expected) = expected_format {
            assert_eq!(d_format, expected);
        } else {
            assert_eq!(
                t.chars().filter(|c| !c.is_whitespace()).collect::<String>(),
                d_format
            )
        }
    }
    inner("1", Duration::from_millis(1), Some("1ms"));
    inner("0", Duration::from_secs(u64::MAX), None);
    inner("1ms", Duration::from_millis(1), None);
    inner("1000ms", Duration::from_millis(1000), Some("1s"));
    inner("1001ms", Duration::from_millis(1001), None);
    inner("1us", Duration::from_micros(1), None);
    inner("1000us", Duration::from_micros(1000), Some("1ms"));
    inner("1s", Duration::from_secs(1), None);
    inner("60s", Duration::from_secs(60), Some("1min"));
    inner("3600s", Duration::from_secs(3600), Some("1h"));
    inner("3660s", Duration::from_secs(3660), Some("61min"));
    inner("1min", Duration::from_secs(1 * SEC_TO_MIN), None);
    inner("60min", Duration::from_secs(60 * SEC_TO_MIN), Some("1h"));
    inner("1h", Duration::from_secs(1 * SEC_TO_HOUR), None);
    inner("24h", Duration::from_secs(24 * SEC_TO_HOUR), Some("1d"));
    inner("1d", Duration::from_secs(1 * SEC_TO_DAY), None);
    inner("2d", Duration::from_secs(2 * SEC_TO_DAY), None);
    inner("  1   s ", Duration::from_secs(1), None);
    inner("1s ", Duration::from_secs(1), None);
    inner("   1s", Duration::from_secs(1), None);
    inner("0s", Duration::from_secs(u64::MAX), Some("0"));
    inner("0d", Duration::from_secs(u64::MAX), Some("0"));
    inner(
        "18446744073709551615",
        Duration::from_millis(u64::MAX),
        Some("18446744073709551615ms"),
    );
    inner(
        "18446744073709551615 s",
        Duration::from_secs(u64::MAX),
        Some("0"),
    );

    fn errs(t: &'static str) {
        assert!(Duration::parse(VarInput::Flat(t)).is_err());
    }
    errs("1 m");
    errs("1 sec");
    errs("1 min 1 s");
    errs("1m1s");
    errs("1.1");
    errs("1.1 min");
    errs("-1 s");
    errs("");
    errs("   ");
    errs("x");
    errs("s");
    errs("18446744073709551615 min");
}

impl Value for str {
    const TYPE_NAME: &'static str = "string";

    fn parse(input: VarInput) -> Result<String, ()> {
        let s = extract_single_value(input)?;
        Ok(s.to_owned())
    }

    fn format(&self) -> String {
        self.to_owned()
    }
}

impl Value for Vec<String> {
    const TYPE_NAME: &'static str = "string list";

    fn parse(input: VarInput) -> Result<Vec<String>, ()> {
        match input {
            VarInput::Flat(v) => mz_sql_parser::parser::split_identifier_string(v).map_err(|_| ()),
            // Unlike parsing `Vec<Ident>`, we further split each element.
            // This matches PostgreSQL.
            VarInput::SqlSet(values) => {
                let mut out = vec![];
                for v in values {
                    let idents =
                        mz_sql_parser::parser::split_identifier_string(v).map_err(|_| ())?;
                    out.extend(idents)
                }
                Ok(out)
            }
        }
    }

    fn format(&self) -> String {
        self.join(", ")
    }
}

impl Value for Vec<Ident> {
    const TYPE_NAME: &'static str = "identifier list";

    fn parse(input: VarInput) -> Result<Vec<Ident>, ()> {
        let holder;
        let values = match input {
            VarInput::Flat(value) => {
                holder = mz_sql_parser::parser::split_identifier_string(value).map_err(|_| ())?;
                &holder
            }
            // Unlike parsing `Vec<String>`, we do *not* further split each
            // element. This matches PostgreSQL.
            VarInput::SqlSet(values) => values,
        };
        Ok(values.iter().map(Ident::new).collect())
    }

    fn format(&self) -> String {
        self.iter().map(|ident| ident.to_string()).join(", ")
    }
}

impl Value for Option<String> {
    const TYPE_NAME: &'static str = "optional string";

    fn parse(input: VarInput) -> Result<Option<String>, ()> {
        let s = extract_single_value(input)?;
        match s {
            "" => Ok(None),
            _ => Ok(Some(s.to_string())),
        }
    }

    fn format(&self) -> String {
        match self {
            Some(s) => s.format(),
            None => "".into(),
        }
    }
}

impl Value for Option<mz_repr::Timestamp> {
    const TYPE_NAME: &'static str = "optional unsigned integer";

    fn parse(input: VarInput) -> Result<Option<mz_repr::Timestamp>, ()> {
        let s = extract_single_value(input)?;
        match s {
            "" => Ok(None),
            _ => <mz_repr::Timestamp as Value>::parse(VarInput::Flat(s)).map(Some),
        }
    }

    fn format(&self) -> String {
        match self {
            Some(s) => s.format(),
            None => "".into(),
        }
    }
}

/// Severity levels can used to be used to filter which messages get sent
/// to a client.
///
/// The ordering of severity levels used for client-level filtering differs from the
/// one used for server-side logging in two aspects: INFO messages are always sent,
/// and the LOG severity is considered as below NOTICE, while it is above ERROR for
/// server-side logs.
#[derive(Clone, Copy, Debug, Eq, PartialEq)]
pub enum ClientSeverity {
    /// Sends only INFO, ERROR, FATAL and PANIC level messages.
    Error,
    /// Sends only WARNING, INFO, ERROR, FATAL and PANIC level messages.
    Warning,
    /// Sends only NOTICE, WARNING, INFO, ERROR, FATAL and PANIC level messages.
    Notice,
    /// Sends only LOG, NOTICE, WARNING, INFO, ERROR, FATAL and PANIC level messages.
    Log,
    /// Sends all messages to the client, since all DEBUG levels are treated as the same right now.
    Debug1,
    /// Sends all messages to the client, since all DEBUG levels are treated as the same right now.
    Debug2,
    /// Sends all messages to the client, since all DEBUG levels are treated as the same right now.
    Debug3,
    /// Sends all messages to the client, since all DEBUG levels are treated as the same right now.
    Debug4,
    /// Sends all messages to the client, since all DEBUG levels are treated as the same right now.
    Debug5,
    /// Sends only NOTICE, WARNING, INFO, ERROR, FATAL and PANIC level messages.
    /// Not listed as a valid value, but accepted by Postgres
    Info,
}

impl Serialize for ClientSeverity {
    fn serialize<S>(&self, serializer: S) -> Result<S::Ok, S::Error>
    where
        S: serde::Serializer,
    {
        serializer.serialize_str(self.as_str())
    }
}

impl ClientSeverity {
    fn as_str(&self) -> &'static str {
        match self {
            ClientSeverity::Error => "error",
            ClientSeverity::Warning => "warning",
            ClientSeverity::Notice => "notice",
            ClientSeverity::Info => "info",
            ClientSeverity::Log => "log",
            ClientSeverity::Debug1 => "debug1",
            ClientSeverity::Debug2 => "debug2",
            ClientSeverity::Debug3 => "debug3",
            ClientSeverity::Debug4 => "debug4",
            ClientSeverity::Debug5 => "debug5",
        }
    }

    fn valid_values() -> Vec<&'static str> {
        // INFO left intentionally out, to match Postgres
        vec![
            ClientSeverity::Debug5.as_str(),
            ClientSeverity::Debug4.as_str(),
            ClientSeverity::Debug3.as_str(),
            ClientSeverity::Debug2.as_str(),
            ClientSeverity::Debug1.as_str(),
            ClientSeverity::Log.as_str(),
            ClientSeverity::Notice.as_str(),
            ClientSeverity::Warning.as_str(),
            ClientSeverity::Error.as_str(),
        ]
    }
}

impl Value for ClientSeverity {
    const TYPE_NAME: &'static str = "string";

    fn parse(input: VarInput) -> Result<Self::Owned, ()> {
        let s = extract_single_value(input)?;
        let s = UncasedStr::new(s);

        if s == ClientSeverity::Error.as_str() {
            Ok(ClientSeverity::Error)
        } else if s == ClientSeverity::Warning.as_str() {
            Ok(ClientSeverity::Warning)
        } else if s == ClientSeverity::Notice.as_str() {
            Ok(ClientSeverity::Notice)
        } else if s == ClientSeverity::Info.as_str() {
            Ok(ClientSeverity::Info)
        } else if s == ClientSeverity::Log.as_str() {
            Ok(ClientSeverity::Log)
        } else if s == ClientSeverity::Debug1.as_str() {
            Ok(ClientSeverity::Debug1)
        // Postgres treats `debug` as an input as equivalent to `debug2`
        } else if s == ClientSeverity::Debug2.as_str() || s == "debug" {
            Ok(ClientSeverity::Debug2)
        } else if s == ClientSeverity::Debug3.as_str() {
            Ok(ClientSeverity::Debug3)
        } else if s == ClientSeverity::Debug4.as_str() {
            Ok(ClientSeverity::Debug4)
        } else if s == ClientSeverity::Debug5.as_str() {
            Ok(ClientSeverity::Debug5)
        } else {
            Err(())
        }
    }

    fn format(&self) -> String {
        self.as_str().into()
    }
}

/// List of valid time zones.
///
/// Names are following the tz database, but only time zones equivalent
/// to UTC±00:00 are supported.
#[derive(Clone, Copy, Debug, Eq, PartialEq)]
pub enum TimeZone {
    /// UTC
    UTC,
    /// Fixed offset from UTC, currently only "+00:00" is supported.
    /// A string representation is kept here for compatibility with Postgres.
    FixedOffset(&'static str),
}

impl TimeZone {
    fn as_str(&self) -> &'static str {
        match self {
            TimeZone::UTC => "UTC",
            TimeZone::FixedOffset(s) => s,
        }
    }
}

impl Value for TimeZone {
    const TYPE_NAME: &'static str = "string";

    fn parse(input: VarInput) -> Result<Self::Owned, ()> {
        let s = extract_single_value(input)?;
        let s = UncasedStr::new(s);

        if s == TimeZone::UTC.as_str() {
            Ok(TimeZone::UTC)
        } else if s == "+00:00" {
            Ok(TimeZone::FixedOffset("+00:00"))
        } else {
            Err(())
        }
    }

    fn format(&self) -> String {
        self.as_str().into()
    }
}

/// List of valid isolation levels.
#[derive(Clone, Copy, Debug, Eq, PartialEq)]
pub enum IsolationLevel {
    ReadUncommitted,
    ReadCommitted,
    RepeatableRead,
    Serializable,
    StrictSerializable,
}

impl IsolationLevel {
    pub fn as_str(&self) -> &'static str {
        match self {
            Self::ReadUncommitted => "read uncommitted",
            Self::ReadCommitted => "read committed",
            Self::RepeatableRead => "repeatable read",
            Self::Serializable => "serializable",
            Self::StrictSerializable => "strict serializable",
        }
    }

    fn valid_values() -> Vec<&'static str> {
        vec![
            Self::ReadUncommitted.as_str(),
            Self::ReadCommitted.as_str(),
            Self::RepeatableRead.as_str(),
            Self::Serializable.as_str(),
            Self::StrictSerializable.as_str(),
        ]
    }
}

impl Value for IsolationLevel {
    const TYPE_NAME: &'static str = "string";

    fn parse(input: VarInput) -> Result<Self::Owned, ()> {
        let s = extract_single_value(input)?;
        let s = UncasedStr::new(s);

        // We don't have any optimizations for levels below Serializable,
        // so we upgrade them all to Serializable.
        if s == Self::ReadUncommitted.as_str()
            || s == Self::ReadCommitted.as_str()
            || s == Self::RepeatableRead.as_str()
            || s == Self::Serializable.as_str()
        {
            Ok(Self::Serializable)
        } else if s == Self::StrictSerializable.as_str() {
            Ok(Self::StrictSerializable)
        } else {
            Err(())
        }
    }

    fn format(&self) -> String {
        self.as_str().into()
    }
}

impl From<TransactionIsolationLevel> for IsolationLevel {
    fn from(transaction_isolation_level: TransactionIsolationLevel) -> Self {
        match transaction_isolation_level {
            TransactionIsolationLevel::ReadUncommitted => Self::ReadUncommitted,
            TransactionIsolationLevel::ReadCommitted => Self::ReadCommitted,
            TransactionIsolationLevel::RepeatableRead => Self::RepeatableRead,
            TransactionIsolationLevel::Serializable => Self::Serializable,
            TransactionIsolationLevel::StrictSerializable => Self::StrictSerializable,
        }
    }
}

/// Returns whether the named variable is a compute configuration parameter.
pub(crate) fn is_compute_config_var(name: &str) -> bool {
    name == MAX_RESULT_SIZE.name()
        || name == DATAFLOW_MAX_INFLIGHT_BYTES.name()
        || is_persist_config_var(name)
}

/// Returns whether the named variable is a storage configuration parameter.
pub(crate) fn is_storage_config_var(name: &str) -> bool {
    is_persist_config_var(name)
}

/// Returns whether the named variable is a persist configuration parameter.
fn is_persist_config_var(name: &str) -> bool {
    name == PERSIST_BLOB_TARGET_SIZE.name()
        || name == PERSIST_COMPACTION_MINIMUM_TIMEOUT.name()
<<<<<<< HEAD
        || name == PERSIST_SINK_MINIMUM_BATCH_UPDATES.name()
=======
        || name == CRDB_CONNECT_TIMEOUT.name()
>>>>>>> d238cb46
}<|MERGE_RESOLUTION|>--- conflicted
+++ resolved
@@ -379,15 +379,6 @@
     safe: true,
 };
 
-<<<<<<< HEAD
-/// Controls [`mz_persist_client::cfg::PersistConfig::sink_minimum_batch_updates`].
-const PERSIST_SINK_MINIMUM_BATCH_UPDATES: ServerVar<usize> = ServerVar {
-    name: UncasedStr::new("persist_sink_minimum_batch_updates"),
-    value: &PersistConfig::DEFAULT_SINK_MINIMUM_BATCH_UPDATES,
-    description: "In the compute persist sink, workers with less than the minimum number of updates \
-                  will flush their records to single downstream worker to be batched up there... in \
-                  the hopes of grouping our updates into fewer, larger batches.",
-=======
 /// Controls the connection timeout to Cockroach.
 ///
 /// Used by persist as [`mz_persist_client::cfg::DynamicConfig::consensus_connect_timeout`].
@@ -405,7 +396,17 @@
     value: &usize::MAX,
     description: "The maximum number of in-flight bytes emitted by persist_sources feeding \
                   dataflows (Materialize).",
->>>>>>> d238cb46
+    internal: true,
+    safe: true,
+};
+
+/// Controls [`mz_persist_client::cfg::PersistConfig::sink_minimum_batch_updates`].
+const PERSIST_SINK_MINIMUM_BATCH_UPDATES: ServerVar<usize> = ServerVar {
+    name: UncasedStr::new("persist_sink_minimum_batch_updates"),
+    value: &PersistConfig::DEFAULT_SINK_MINIMUM_BATCH_UPDATES,
+    description: "In the compute persist sink, workers with less than the minimum number of updates \
+                  will flush their records to single downstream worker to be batched up there... in \
+                  the hopes of grouping our updates into fewer, larger batches.",
     internal: true,
     safe: true,
 };
@@ -1169,12 +1170,9 @@
             allowed_cluster_replica_sizes: SystemVar::new(&ALLOWED_CLUSTER_REPLICA_SIZES),
             persist_blob_target_size: SystemVar::new(&PERSIST_BLOB_TARGET_SIZE),
             persist_compaction_minimum_timeout: SystemVar::new(&PERSIST_COMPACTION_MINIMUM_TIMEOUT),
-<<<<<<< HEAD
-            persist_sink_minimum_batch_updates: SystemVar::new(&PERSIST_SINK_MINIMUM_BATCH_UPDATES),
-=======
             crdb_connect_timeout: SystemVar::new(&CRDB_CONNECT_TIMEOUT),
             dataflow_max_inflight_bytes: SystemVar::new(&DATAFLOW_MAX_INFLIGHT_BYTES),
->>>>>>> d238cb46
+            persist_sink_minimum_batch_updates: SystemVar::new(&PERSIST_SINK_MINIMUM_BATCH_UPDATES),
             metrics_retention: SystemVar::new(&METRICS_RETENTION),
             mock_audit_event_timestamp: SystemVar::new(&MOCK_AUDIT_EVENT_TIMESTAMP),
         }
@@ -1185,11 +1183,7 @@
     /// Returns an iterator over the configuration parameters and their current
     /// values on disk.
     pub fn iter(&self) -> impl Iterator<Item = &dyn Var> {
-<<<<<<< HEAD
-        let vars: [&dyn Var; 20] = [
-=======
-        let vars: [&dyn Var; 21] = [
->>>>>>> d238cb46
+        let vars: [&dyn Var; 22] = [
             &self.config_has_synced_once,
             &self.max_aws_privatelink_connections,
             &self.max_tables,
@@ -1207,12 +1201,9 @@
             &self.allowed_cluster_replica_sizes,
             &self.persist_blob_target_size,
             &self.persist_compaction_minimum_timeout,
-<<<<<<< HEAD
-            &self.persist_sink_minimum_batch_updates,
-=======
             &self.crdb_connect_timeout,
             &self.dataflow_max_inflight_bytes,
->>>>>>> d238cb46
+            &self.persist_sink_minimum_batch_updates,
             &self.metrics_retention,
             &self.mock_audit_event_timestamp,
         ];
@@ -1277,15 +1268,12 @@
             Ok(&self.persist_blob_target_size)
         } else if name == PERSIST_COMPACTION_MINIMUM_TIMEOUT.name {
             Ok(&self.persist_compaction_minimum_timeout)
-<<<<<<< HEAD
-        } else if name == PERSIST_SINK_MINIMUM_BATCH_UPDATES.name {
-            Ok(&self.persist_sink_minimum_batch_updates)
-=======
         } else if name == CRDB_CONNECT_TIMEOUT.name {
             Ok(&self.crdb_connect_timeout)
         } else if name == DATAFLOW_MAX_INFLIGHT_BYTES.name {
             Ok(&self.dataflow_max_inflight_bytes)
->>>>>>> d238cb46
+        } else if name == PERSIST_SINK_MINIMUM_BATCH_UPDATES.name {
+            Ok(&self.persist_sink_minimum_batch_updates)
         } else if name == METRICS_RETENTION.name {
             Ok(&self.metrics_retention)
         } else if name == MOCK_AUDIT_EVENT_TIMESTAMP.name {
@@ -1338,17 +1326,13 @@
         } else if name == PERSIST_BLOB_TARGET_SIZE.name {
             self.persist_blob_target_size.is_default(input)
         } else if name == PERSIST_COMPACTION_MINIMUM_TIMEOUT.name {
-<<<<<<< HEAD
-            self.persist_compaction_minimum_timeout.is_default(value)
-        } else if name == PERSIST_SINK_MINIMUM_BATCH_UPDATES.name {
-            self.persist_sink_minimum_batch_updates.is_default(value)
-=======
             self.persist_compaction_minimum_timeout.is_default(input)
         } else if name == CRDB_CONNECT_TIMEOUT.name {
             self.crdb_connect_timeout.is_default(input)
         } else if name == DATAFLOW_MAX_INFLIGHT_BYTES.name {
             self.dataflow_max_inflight_bytes.is_default(input)
->>>>>>> d238cb46
+        } else if name == PERSIST_SINK_MINIMUM_BATCH_UPDATES.name {
+            self.persist_sink_minimum_batch_updates.is_default(input)
         } else if name == METRICS_RETENTION.name {
             self.metrics_retention.is_default(input)
         } else if name == MOCK_AUDIT_EVENT_TIMESTAMP.name {
@@ -1410,17 +1394,13 @@
         } else if name == PERSIST_BLOB_TARGET_SIZE.name {
             self.persist_blob_target_size.set(input)
         } else if name == PERSIST_COMPACTION_MINIMUM_TIMEOUT.name {
-<<<<<<< HEAD
-            self.persist_compaction_minimum_timeout.set(value)
-        } else if name == PERSIST_SINK_MINIMUM_BATCH_UPDATES.name {
-            self.persist_sink_minimum_batch_updates.set(value)
-=======
             self.persist_compaction_minimum_timeout.set(input)
         } else if name == CRDB_CONNECT_TIMEOUT.name {
             self.crdb_connect_timeout.set(input)
         } else if name == DATAFLOW_MAX_INFLIGHT_BYTES.name {
             self.dataflow_max_inflight_bytes.set(input)
->>>>>>> d238cb46
+        } else if name == PERSIST_SINK_MINIMUM_BATCH_UPDATES.name {
+            self.persist_sink_minimum_batch_updates.set(input)
         } else if name == METRICS_RETENTION.name {
             self.metrics_retention.set(input)
         } else if name == MOCK_AUDIT_EVENT_TIMESTAMP.name {
@@ -1478,15 +1458,12 @@
             Ok(self.persist_blob_target_size.reset())
         } else if name == PERSIST_COMPACTION_MINIMUM_TIMEOUT.name {
             Ok(self.persist_compaction_minimum_timeout.reset())
-<<<<<<< HEAD
-        } else if name == PERSIST_SINK_MINIMUM_BATCH_UPDATES.name {
-            Ok(self.persist_sink_minimum_batch_updates.reset())
-=======
         } else if name == CRDB_CONNECT_TIMEOUT.name {
             Ok(self.crdb_connect_timeout.reset())
         } else if name == DATAFLOW_MAX_INFLIGHT_BYTES.name {
             Ok(self.dataflow_max_inflight_bytes.reset())
->>>>>>> d238cb46
+        } else if name == PERSIST_SINK_MINIMUM_BATCH_UPDATES.name {
+            Ok(self.persist_sink_minimum_batch_updates.reset())
         } else if name == METRICS_RETENTION.name {
             Ok(self.metrics_retention.reset())
         } else if name == MOCK_AUDIT_EVENT_TIMESTAMP.name {
@@ -1585,20 +1562,19 @@
         *self.persist_compaction_minimum_timeout.value()
     }
 
-<<<<<<< HEAD
+    /// Returns the `crdb_connect_timeout` configuration parameter.
+    pub fn crdb_connect_timeout(&self) -> Duration {
+        *self.crdb_connect_timeout.value()
+    }
+
+    /// Returns the `dataflow_max_inflight_bytes` configuration parameter.
+    pub fn dataflow_max_inflight_bytes(&self) -> usize {
+        *self.dataflow_max_inflight_bytes.value()
+    }
+
     /// Returns the `persist_sink_minimum_batch_updates` configuration parameter.
     pub fn persist_sink_minimum_batch_updates(&self) -> usize {
         *self.persist_sink_minimum_batch_updates.value()
-=======
-    /// Returns the `crdb_connect_timeout` configuration parameter.
-    pub fn crdb_connect_timeout(&self) -> Duration {
-        *self.crdb_connect_timeout.value()
-    }
-
-    /// Returns the `dataflow_max_inflight_bytes` configuration parameter.
-    pub fn dataflow_max_inflight_bytes(&self) -> usize {
-        *self.dataflow_max_inflight_bytes.value()
->>>>>>> d238cb46
     }
 
     /// Returns the `metrics_retention` configuration parameter.
@@ -2480,9 +2456,6 @@
 fn is_persist_config_var(name: &str) -> bool {
     name == PERSIST_BLOB_TARGET_SIZE.name()
         || name == PERSIST_COMPACTION_MINIMUM_TIMEOUT.name()
-<<<<<<< HEAD
+        || name == CRDB_CONNECT_TIMEOUT.name()
         || name == PERSIST_SINK_MINIMUM_BATCH_UPDATES.name()
-=======
-        || name == CRDB_CONNECT_TIMEOUT.name()
->>>>>>> d238cb46
 }